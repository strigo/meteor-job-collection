--- conflicted
+++ resolved
@@ -7,10 +7,7 @@
 Package.describe({
    summary: "A persistent and reactive job queue for Meteor, supporting distributed workers that can run anywhere",
    name: 'vsivsi:job-collection',
-<<<<<<< HEAD
-=======
-   version: '0.0.18',
->>>>>>> afe09e43
+   version: '0.1.0',
    git: 'https://github.com/vsivsi/meteor-job-collection.git'
 });
 
