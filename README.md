--- conflicted
+++ resolved
@@ -225,11 +225,7 @@
 
 ### Performance
 
-<<<<<<< HEAD
-The performance of jobCollection will almost entirely be dependant on the speed of the MongoDB server it is hosted on. If you anticipate having large jobCollections (ie. with over 1000 jobs at a time) you will want to ensure that MongoDB indexes the following document fields in the underlying collection:
-=======
-The performance of job-collection will almost entirely be dependant on the speed of the MongoDB server it is hosted on. If you anticipate having large job collections (ie. with over 1000 jobs at a time) you will want to ensure that MongoDB indexes the following document fields in the underlying collection:
->>>>>>> 235048a2
+The performance of job-collection will be almost entirely dependant on the speed of the MongoDB server it is hosted on. If you anticipate having large job collections (ie. with over 1000 jobs at a time) you will want to ensure that MongoDB indexes the following document fields in the underlying collection:
 
 ```js
 jc._ensureIndex({ type : 1, status : 1 });
