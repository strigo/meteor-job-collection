--- conflicted
+++ resolved
@@ -524,12 +524,8 @@
 * `prefetch` -- How many extra jobs to request beyond the capacity of all workers (`concurrency * payload`) to compensate for latency getting more work.
 
 `worker(result, callback)`
-<<<<<<< HEAD
-
-* `result` -- either a single job object or an array of job objects depending on `options.cargo`.
-=======
+
 * `result` -- either a single job object or an array of job objects depending on `options.payload`.
->>>>>>> 6685da46
 * `callback` -- must be eventually called exactly once when `job.done()` or `job.fail()` has been called on all jobs in result.
 
 ```js
