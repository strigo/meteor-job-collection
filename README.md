--- conflicted
+++ resolved
@@ -1,14 +1,10 @@
 # job-collection
 
-<<<<<<< HEAD
-**Note:** If you are looking for a Meteor v0.9.x compatible version of this package, please see the `meteor-0.9-package` branch. It has the same v0.0.x functionality as the `master` branch, but with Meteor v0.9.x package compatibility.  Note, I do not intend to publish this version of the package. New style Meteor packaging will be officially added in the v0.1.0 release.
+Note! job-collection was formerly called jobCollection, but changes in the packaging system in Meteor 0.9 do not permit uppercase letters in package names, so the name had to change.
+
+**Note:** If you are looking for a Meteor v0.8.x compatible version of this package, please see the `meteor-0.8-compat` branch. It has the same functionality as the `master` branch, but with old-skool Meteor v0.8.x package compatibility. Note, there will be no further development on this version of the package.
 
 **NOTE:** This Package remains experimental until v0.1.0 is released (which will be soon). The API methods described herein are maturing, but they may still change. If you have feature suggestions or other feedback, now is the time to bring it to my attention, as I'm aiming to release v0.1.0 coninciding with the release of Meteor 1.0.0. If you want to live dangerously, development is occuring on the `v0.1.0_RC` branch.
-=======
-Note! job-collection was formerly called jobCollection, but changes in the packaging system in Meteor 0.9 do not permit uppercase letters in package names, so the name had to change.
-
-**NOTE:** This Package remains experimental until v0.1.0 is released (which will be soon). The API methods described herein are maturing, but they may still change. If you have feature suggestions or other feedback, now is the time to bring it to my attention, as I'm aiming to release v0.1.0 before September 15th.
->>>>>>> 235048a2
 
 ## Intro
 
@@ -231,11 +227,7 @@
 
 ### Performance
 
-<<<<<<< HEAD
-The performance of jobCollection will almost entirely be dependant on the speed of the MongoDB server it is hosted on. If you anticipate having large jobCollections (ie. with over 1000 jobs at a time) you will want to ensure that MongoDB indexes the following document fields in the underlying collection:
-=======
-The performance of job-collection will almost entirely be dependant on the speed of the MongoDB server it is hosted on. If you anticipate having large job collections (ie. with over 1000 jobs at a time) you will want to ensure that MongoDB indexes the following document fields in the underlying collection:
->>>>>>> 235048a2
+The performance of job-collection will be almost entirely be dependant on the speed of the MongoDB server it is hosted on. If you anticipate having large job collections (ie. with over 1000 jobs at a time) you will want to ensure that MongoDB indexes the following document fields in the underlying collection:
 
 ```js
 jc._ensureIndex({ type : 1, status : 1 });
